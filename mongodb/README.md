--- conflicted
+++ resolved
@@ -48,7 +48,6 @@
 	Database:   "fiber",
 	Collection: "fiber_storage",
 	Reset:      false,
-	GCInterval: 10 * time.Second,
 })
 ```
 
@@ -88,16 +87,7 @@
 	// Reset clears any existing keys in existing Table
 	//
 	// Optional. Default is false
-<<<<<<< HEAD
 	Reset bool
-
-	// Time before deleting expired keys
-	//
-	// Optional. Default is 10 * time.Second
-	GCInterval time.Duration
-=======
-	Clear bool
->>>>>>> cbdc247c
 }
 ```
 
@@ -108,11 +98,6 @@
 	Port:       27017,
 	Database:   "fiber",
 	Collection: "fiber_storage",
-<<<<<<< HEAD
 	Reset:      false,
-	GCInterval: 10 * time.Second,
-=======
-	Clear:      false
->>>>>>> cbdc247c
 }
 ```