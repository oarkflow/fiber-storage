--- conflicted
+++ resolved
@@ -1,10 +1,5 @@
 package mongodb
 
-<<<<<<< HEAD
-import "time"
-
-=======
->>>>>>> 9ff38424
 // Config defines the config for storage.
 type Config struct {
 	// Host name where the DB is hosted
