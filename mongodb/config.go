package mongodb

// Config defines the config for storage.
type Config struct {
	// Host name where the DB is hosted
	//
	// Optional. Default is "127.0.0.1"
	Host string

	// Port where the DB is listening on
	//
	// Optional. Default is 27017
	Port int

	// Server username
	//
	// Optional. Default is ""
	Username string

	// Server password
	//
	// Optional. Default is ""
	Password string

	// Database name
	//
	// Optional. Default is "fiber"
	Database string

	// Collection name
	//
	// Optional. Default is "fiber_storage"
	Collection string

<<<<<<< HEAD
	// Reset clears any existing keys in existing Table
	//
	// Optional. Default is false
	Reset bool

	// Time before deleting expired keys
	//
	// Optional. Default is 10 * time.Second
	GCInterval time.Duration
=======
	// Clear any existing keys in existing collection
	//
	// Optional. Default is false
	Clear bool
>>>>>>> cbdc247c
}

// ConfigDefault is the default config
var ConfigDefault = Config{
	Host:       "127.0.0.1",
	Port:       27017,
	Database:   "fiber",
	Collection: "fiber_storage",
<<<<<<< HEAD
	Reset:      false,
	GCInterval: 10 * time.Second,
=======
	Clear:      false,
>>>>>>> cbdc247c
}

// Helper function to set default values
func configDefault(config ...Config) Config {
	// Return default config if nothing provided
	if len(config) < 1 {
		return ConfigDefault
	}

	// Override default config
	cfg := config[0]

	// Set default values
	if cfg.Host == "" {
		cfg.Host = ConfigDefault.Host
	}
	if cfg.Port <= 0 {
		cfg.Port = ConfigDefault.Port
	}
	if cfg.Database == "" {
		cfg.Database = ConfigDefault.Database
	}
	if cfg.Collection == "" {
		cfg.Collection = ConfigDefault.Collection
	}
	return cfg
}<|MERGE_RESOLUTION|>--- conflicted
+++ resolved
@@ -1,4 +1,6 @@
 package mongodb
+
+import "time"
 
 // Config defines the config for storage.
 type Config struct {
@@ -32,7 +34,6 @@
 	// Optional. Default is "fiber_storage"
 	Collection string
 
-<<<<<<< HEAD
 	// Reset clears any existing keys in existing Table
 	//
 	// Optional. Default is false
@@ -42,12 +43,6 @@
 	//
 	// Optional. Default is 10 * time.Second
 	GCInterval time.Duration
-=======
-	// Clear any existing keys in existing collection
-	//
-	// Optional. Default is false
-	Clear bool
->>>>>>> cbdc247c
 }
 
 // ConfigDefault is the default config
@@ -56,12 +51,7 @@
 	Port:       27017,
 	Database:   "fiber",
 	Collection: "fiber_storage",
-<<<<<<< HEAD
 	Reset:      false,
-	GCInterval: 10 * time.Second,
-=======
-	Clear:      false,
->>>>>>> cbdc247c
 }
 
 // Helper function to set default values
