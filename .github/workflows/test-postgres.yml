--- conflicted
+++ resolved
@@ -27,10 +27,6 @@
         strategy:
             matrix:
                 go-version:
-<<<<<<< HEAD
-=======
-                    - 1.16.x
->>>>>>> 94187f16
                     - 1.18.x
                     - 1.19.x
                 platform:
